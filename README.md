# WebSocket-RS 🚀

[![Tests](https://github.com/coseto6125/websocket-rs/actions/workflows/test.yml/badge.svg)](https://github.com/coseto6125/websocket-rs/actions/workflows/test.yml)
[![Release](https://github.com/coseto6125/websocket-rs/actions/workflows/release.yml/badge.svg)](https://github.com/coseto6125/websocket-rs/actions/workflows/release.yml)
[![License: MIT](https://img.shields.io/badge/License-MIT-yellow.svg)](https://opensource.org/licenses/MIT)

<<<<<<< HEAD
High-performance WebSocket client implementation in Rust with Python bindings. Provides both sync and async APIs with optional compatibility layer for `websockets` library.

## 🎯 Performance Overview

### When to Use What

**For Request-Response Patterns** (chat apps, API calls, gaming):
- 🥇 **picows**: 0.056 ms RTT - Best for extreme low-latency requirements
- 🥈 **websocket-rs Sync**: 0.244 ms RTT - Best balance of performance and simplicity
- 🥉 **websocket-client**: 0.427 ms RTT - Good for simple sync applications

**For High-Concurrency Pipelining** (data streaming, batch processing):
- 🥇 **websocket-rs Async**: 3.656 ms RTT - **7x faster** than picows, **18x faster** than websockets
- 🥈 **picows**: 25.821 ms RTT - Struggles with pipelined batches
- 🥉 **websockets Async**: 67.591 ms RTT - Pure Python limitations

### Why Different Patterns Matter

WebSocket applications use two fundamentally different communication patterns:

1. **Request-Response (RR)**: Send one message → wait for reply → send next
   - Used by: Chat apps, API calls, online games, command-response systems
   - Characteristics: Sequential, blocking, no concurrency
   - Winner: **picows** (event-driven C extension)

2. **Pipelined**: Send multiple messages without waiting → receive all responses
   - Used by: Data streaming, bulk operations, high-throughput systems
   - Characteristics: Concurrent, non-blocking, batched I/O
   - Winner: **websocket-rs Async** (Rust async with Tokio)

## 📊 Comprehensive Benchmark Results

**Test Environment**: WSL2 Ubuntu, Python 3.13, localhost echo server, 1000 messages per test

### Request-Response Mode (Real-World Usage)

**Small Messages (512 bytes):**

| Implementation | Send (C→S) | Receive (S→C) | RTT | vs Best |
|----------------|------------|---------------|-----|---------|
| **picows (RR)** | 0.005 ms | 0.005 ms | **0.010 ms** | 🏆 1.0x |
| websocket-client | 0.065 ms | 0.057 ms | 0.123 ms | 12.3x slower |
| **websocket-rs Sync** | 0.057 ms | 0.075 ms | 0.133 ms | 13.3x slower |
| websockets (RR) | 0.082 ms | 0.081 ms | 0.165 ms | 16.5x slower |
| **websocket-rs (RR)** | 0.098 ms | 0.088 ms | 0.187 ms | 18.7x slower |
| websockets (Sync) | 0.084 ms | 0.109 ms | 0.194 ms | 19.4x slower |

**Large Messages (65536 bytes):**

| Implementation | Send (C→S) | Receive (S→C) | RTT | vs Best |
|----------------|------------|---------------|-----|---------|
| **picows (RR)** | 0.032 ms | 0.023 ms | **0.056 ms** | 🏆 1.0x |
| **websocket-rs Sync** | 0.143 ms | 0.100 ms | 0.244 ms | 4.4x slower |
| **websocket-rs (RR)** | 0.130 ms | 0.168 ms | 0.298 ms | 5.3x slower |
| websocket-client | 0.252 ms | 0.174 ms | 0.427 ms | 7.6x slower |
| websockets (RR) | 0.467 ms | 0.481 ms | 0.949 ms | 17x slower |
| websockets (Sync) | 0.464 ms | 0.546 ms | 1.011 ms | 18x slower |

**Key Insights:**
- **picows dominates RR mode**: 4-18x faster than alternatives
- **websocket-rs Sync**: Best Rust option for RR (4.4x slower than picows, but simpler API)
- **websocket-rs Async is slower than Python async**: 13% overhead due to PyO3 bridge + dual runtime

### Pipelined Mode (High Concurrency)

**Large Messages (65536 bytes, sliding window):**

| Implementation | Send (C→S) | Receive (S→C) | RTT | vs Best |
|----------------|------------|---------------|-----|---------|
| **websocket-rs Async** | 2.846 ms | 0.810 ms | **3.656 ms** | 🏆 1.0x |
| picows | 25.444 ms | 0.377 ms | 25.821 ms | 7.1x slower |
| websockets (Async) | 32.609 ms | 34.981 ms | 67.591 ms | 18.5x slower |

**Key Insights:**
- **websocket-rs Async dominates pipelined mode**: 7x faster than picows, 18x faster than websockets
- **Rust async shines in concurrency**: No GIL, Tokio scheduler, zero-cost futures
- **picows struggles with batches**: Event-driven architecture not optimized for pipelined sends

### Performance Scaling by Message Size

**Request-Response Mode:**

| Message Size | picows (RR) | websocket-rs Sync | websocket-rs (RR) | websockets (RR) |
|--------------|-------------|-------------------|-------------------|-----------------|
| 512 B | 0.010 ms | 0.133 ms | 0.187 ms | 0.165 ms |
| 1 KB | 0.010 ms | 0.142 ms | 0.190 ms | 0.161 ms |
| 2 KB | 0.011 ms | 0.141 ms | 0.195 ms | 0.185 ms |
| 4 KB | 0.011 ms | 0.144 ms | 0.201 ms | 0.213 ms |
| 8 KB | 0.012 ms | 0.145 ms | 0.198 ms | 0.258 ms |
| 16 KB | 0.014 ms | 0.224 ms | 0.281 ms | 0.332 ms |
| 32 KB | 0.040 ms | 0.212 ms | 0.261 ms | 0.639 ms |
| 64 KB | 0.056 ms | 0.244 ms | 0.298 ms | 0.949 ms |

**Pipelined Mode:**

| Message Size | websocket-rs Async | picows | websockets (Async) |
|--------------|-------------------|--------|-------------------|
| 512 B | 0.803 ms | 5.104 ms | 2.037 ms |
| 1 KB | 0.929 ms | 4.764 ms | 2.682 ms |
| 4 KB | 1.139 ms | 5.456 ms | 6.413 ms |
| 16 KB | 2.691 ms | 10.826 ms | 27.038 ms |
| 64 KB | 3.656 ms | 25.821 ms | 67.591 ms |

## 🤔 Understanding the Performance Patterns

### Why is websocket-rs Async slower than Python async in RR mode?

**websocket-rs (RR)**: 0.187 ms vs **websockets (RR)**: 0.165 ms (13% slower)

This seems counterintuitive, but it's due to:

1. **PyO3 FFI overhead**: Crossing Python/Rust boundary on every send/recv
2. **Dual async runtime cost**: Python asyncio + Tokio both running
3. **No concurrency benefit in RR**: Sequential operations can't utilize Rust's async advantages
4. **Pure Python async is optimized**: `websockets` is mature, well-tuned pure Python

### Why does websocket-rs Async dominate in Pipelined mode?

**websocket-rs Async**: 3.656 ms vs **picows**: 25.821 ms (7x faster)

Because Rust async excels at concurrency:

1. **True parallelism**: No GIL, can overlap send/receive operations
2. **Tokio's efficiency**: Work-stealing scheduler, zero-cost futures
3. **Batched system calls**: Can merge multiple I/O operations
4. **Memory efficiency**: Compile-time optimizations, no GC pauses

### Why is picows fastest in RR but slower in Pipelined?

**RR**: 0.056 ms (best) vs **Pipelined**: 25.821 ms (7x slower than Rust)

- **RR mode**: Event-driven callback architecture has minimal overhead per message
- **Pipelined mode**: Queue + async coordination overhead becomes significant with batches
- **Optimization focus**: picows optimized for event-driven patterns, not batch sends

## 🚀 Quick Start

### Installation

```bash
# Using uv (recommended)
uv pip install git+https://github.com/coseto6125/websocket-rs.git

# Using pip
pip install git+https://github.com/coseto6125/websocket-rs.git
```

### Basic Usage

```python
# Direct usage - Sync API
from websocket_rs.sync_client import connect

with connect("ws://localhost:8765") as ws:
    ws.send("Hello")
    response = ws.recv()
    print(response)
```

```python
# Direct usage - Async API
import asyncio
from websocket_rs.async_client import connect

async def main():
    ws = await connect("ws://localhost:8765")
    try:
        await ws.send("Hello")
        response = await ws.recv()
        print(response)
    finally:
        await ws.close()

asyncio.run(main())
```

```python
# Monkeypatch mode (zero code changes)
import websocket_rs
websocket_rs.enable_monkeypatch()

# Existing code using websockets now uses Rust implementation
import websockets.sync.client
with websockets.sync.client.connect("ws://localhost:8765") as ws:
    ws.send("Hello")
    print(ws.recv())
```

## 📖 API Documentation

### Standard API (Compatible with Python websockets)

| Method | Description | Example |
|--------|-------------|---------|
| `connect(url)` | Create and connect WebSocket | `ws = connect("ws://localhost:8765")` |
| `send(message)` | Send message (str or bytes) | `ws.send("Hello")` |
| `recv()` | Receive message | `msg = ws.recv()` |
| `close()` | Close connection | `ws.close()` |

### Connection Parameters
=======
A high-performance WebSocket client implemented in Rust with Python bindings. Fully compatible with Python `websockets` API while providing significant performance improvements.

## 🚀 Quick Start

```bash
# Install
uv pip install git+https://github.com/coseto6125/websocket-rs.git

# Use in your code - Zero changes needed!
```

```python
import websocket_rs
websocket_rs.enable_monkeypatch()  # Enable acceleration

# Your existing WebSocket code runs 1.5-5x faster automatically!
import websockets.sync.client
with websockets.sync.client.connect("ws://localhost:8765") as ws:
    ws.send("Hello")
    print(ws.recv())
```

## Features

- 🔥 **1.5-5x faster than native Python** (single messages)
- 🚄 **10-17x performance boost for batch operations**
- 🔄 **100% API compatible** with Python `websockets` module
- 🎯 **Zero-code-change acceleration** via monkeypatch
- 🦀 Efficient async I/O using Rust + Tokio
- 🔒 Thread-safe with concurrent operation support
- 💾 Optimized memory usage (zero-copy optimizations)
- 🔧 Multiple patching strategies (global, context, decorator, environment variable)

## Performance Comparison

Based on actual test results (test scripts in `tests/` directory):

### Single Message Latency (RTT)

| Message Size | Python websockets | websocket-rs | Performance Gain |
|---------|------------------|--------------|------------|
| 1 KB    | 0.258 ms        | 0.155 ms     | **1.66x** |
| 8 KB    | 0.279 ms        | 0.141 ms     | **1.98x** |
| 32 KB   | 0.495 ms        | 0.141 ms     | **3.51x** |
| 64 KB   | 0.801 ms        | 0.161 ms     | **4.98x** |

### Batch Operations Throughput

| Batch Size | 1 KB | 8 KB | 32 KB | 64 KB |
|---------|------|------|-------|-------|
| Batch(10) | **8.88x** | **7.57x** | **9.92x** | **10.20x** |
| Batch(100) | **17.66x** | **11.13x** | **12.44x** | **13.76x** |

*Test environment: WSL2 Ubuntu, Python 3.13, local echo server*

## Installation

### Option 1: Using uv (Fastest & Simplest) 🚀

```bash
# Install latest version
uv pip install git+https://github.com/coseto6125/websocket-rs.git

# Or specify a version tag
uv pip install git+https://github.com/coseto6125/websocket-rs.git@v0.2.0

# Or specify a branch
uv pip install git+https://github.com/coseto6125/websocket-rs.git@main

# Add to pyproject.toml
uv add git+https://github.com/coseto6125/websocket-rs.git
```

### Option 2: Using Pre-built Wheels (from GitHub Releases)

```bash
# Install with uv directly from GitHub Release
uv pip install https://github.com/coseto6125/websocket-rs/releases/download/v0.2.0/websocket_rs-0.2.0-cp312-abi3-linux_x86_64.whl

# Or using pip
pip install https://github.com/coseto6125/websocket-rs/releases/download/v0.2.0/websocket_rs-0.2.0-cp312-abi3-linux_x86_64.whl

# Auto-select appropriate wheel (requires setup)
pip install websocket-rs --index-url https://github.com/coseto6125/websocket-rs/releases/download/latest/
```

### Option 3: From PyPI (if published)

```bash
# Using uv
uv pip install websocket-rs

# Using pip
pip install websocket-rs
```

### Option 4: Build from Source

#### Prerequisites
- Python 3.12+
- Rust 1.70+ (if not installed, visit [rustup.rs](https://rustup.rs/))

#### Auto-compile with pip/uv

```bash
# pip will automatically call maturin to compile
pip install git+https://github.com/coseto6125/websocket-rs.git

# Or using uv (faster)
uv pip install git+https://github.com/coseto6125/websocket-rs.git
```

#### Manual Compilation

```bash
# 1. Clone repository
git clone https://github.com/coseto6125/websocket-rs.git
cd websocket-rs

# 2. Build with maturin
pip install maturin
maturin develop --release

# Or build wheel
maturin build --release
pip install target/wheels/*.whl
```

### Option 5: Development Environment Setup

```bash
# Using uv (recommended)
git clone https://github.com/coseto6125/websocket-rs.git
cd websocket-rs
uv venv
source .venv/bin/activate  # Linux/macOS
uv pip install maturin
maturin develop --release

# Or using traditional pip
python -m venv .venv
source .venv/bin/activate
pip install maturin
maturin develop --release
```

### Using in pyproject.toml

```toml
[project]
dependencies = [
    # Install from GitHub
    "websocket-rs @ git+https://github.com/coseto6125/websocket-rs.git@main",
    # Or from pre-built wheel URL
    "websocket-rs @ https://github.com/coseto6125/websocket-rs/releases/download/v0.2.0/websocket_rs-0.2.0-cp312-abi3-linux_x86_64.whl",
]

# Using uv
[tool.uv]
dependencies = [
    "websocket-rs @ git+https://github.com/coseto6125/websocket-rs.git",
]
```

## Usage

### 🎯 Monkeypatch - Zero Code Changes Required!

The most powerful feature of websocket-rs is the ability to accelerate existing WebSocket code without any modifications. Just import and enable monkeypatch, and all WebSocket operations automatically use our Rust implementation:

```python
# Add this at the start of your application
import websocket_rs
websocket_rs.enable_monkeypatch()

# Now ALL WebSocket code uses websocket-rs automatically!
import websockets.sync.client

# This uses websocket-rs under the hood - no code changes needed!
with websockets.sync.client.connect("ws://localhost:8765") as ws:
    ws.send("Hello")
    print(ws.recv())
    # Enjoying 1.5-5x speedup with zero code changes!
```

#### Why Use Monkeypatch?

- **Zero Migration Cost**: No need to rewrite existing code
- **Instant Performance**: Get 1.5-5x speedup immediately
- **Risk-Free Testing**: Easy to enable/disable for A/B testing
- **Library Compatible**: Works with any code using `websockets` or `websocket-client`
- **Production Ready**: Can be enabled via environment variable for different deployments

#### Monkeypatch Methods

1. **Global Enable (Recommended)**
```python
import websocket_rs
websocket_rs.enable_monkeypatch()  # Enable for entire application
```

2. **Environment Variable**
```bash
export WEBSOCKET_RS_AUTO_PATCH=1
python your_app.py  # Automatically uses websocket-rs
```
>>>>>>> a37086cf

3. **Context Manager (Temporary)**
```python
<<<<<<< HEAD
connect(
    url: str,                    # WebSocket server URL
    connect_timeout: float = 30, # Connection timeout (seconds)
    receive_timeout: float = 30  # Receive timeout (seconds)
)
```

## 🎯 Choosing the Right Implementation

### Choose **picows** if you need:
- ✅ Absolute lowest latency (<0.1 ms)
- ✅ Request-response pattern (chat, API calls)
- ✅ Team comfortable with event-driven callbacks
- ❌ NOT for: Batch/pipelined operations

### Choose **websocket-rs Sync** if you need:
- ✅ Simple blocking API
- ✅ Good performance (0.2-0.3 ms)
- ✅ Drop-in replacement for `websockets.sync`
- ✅ Request-response pattern
- ❌ NOT for: Async/await integration

### Choose **websocket-rs Async** if you need:
- ✅ High-concurrency pipelining
- ✅ Batch operations (7x faster than picows)
- ✅ Data streaming applications
- ✅ Integration with Python asyncio
- ❌ NOT for: Simple request-response (use Sync instead)

### Choose **websockets (Python)** if you need:
- ✅ Rapid prototyping
- ✅ Mature ecosystem
- ✅ Comprehensive documentation
- ✅ Low-frequency communication (<10 msg/s)
- ❌ NOT for: High-performance requirements

## 🔧 Advanced Installation

### From GitHub Releases (Pre-built wheels)

```bash
# Specify version
uv pip install https://github.com/coseto6125/websocket-rs/releases/download/v0.3.0/websocket_rs-0.3.0-cp312-abi3-linux_x86_64.whl
```

### From Source

**Requirements**:
- Python 3.12+
- Rust 1.70+ ([rustup.rs](https://rustup.rs/))

```bash
git clone https://github.com/coseto6125/websocket-rs.git
cd websocket-rs
pip install maturin
maturin develop --release
```

### Using in pyproject.toml

```toml
[project]
dependencies = [
    "websocket-rs @ git+https://github.com/coseto6125/websocket-rs.git@main",
]
```

## 🧪 Running Tests and Benchmarks
=======
from websocket_rs.patch import patch_context

with patch_context():
    # WebSocket libraries use websocket-rs here
    import websockets.sync.client
    ws = websockets.sync.client.connect(url)

# Original implementation restored outside
```

4. **Decorator (Function-level)**
```python
from websocket_rs.auto_patch import use_websocket_rs

@use_websocket_rs
def my_function():
    # This function uses websocket-rs for all WebSocket operations
    import websockets.sync.client
    with websockets.sync.client.connect(url) as ws:
        ws.send("Fast!")
```

5. **Manual Patching**
```python
from websocket_rs.patch import patch_all, unpatch_all

patch_all()  # Apply patches
# ... your code ...
unpatch_all()  # Restore originals
```

### Basic Usage (Same as Python websockets)

```python
from websocket_rs import WebSocket

# Synchronous usage
ws = WebSocket("ws://localhost:8765")
ws.connect()
ws.send("Hello, World!")
response = ws.recv()
print(response)
ws.close()

# Using Context Manager
with WebSocket("ws://localhost:8765") as ws:
    ws.send("Hello")
    print(ws.recv())
```

### Batch Operations (High-Performance Extension)

```python
from websocket_rs import WebSocket

ws = WebSocket("ws://localhost:8765")
ws.connect()

# Batch send - 10-17x faster than sending one by one
messages = ["msg1", "msg2", "msg3", "msg4", "msg5"]
ws.send_batch(messages)

# Batch receive
responses = ws.receive_batch(5)
print(responses)

ws.close()
```

### As Drop-in Replacement

```python
# Original code
# from websockets.sync.client import connect

# Change to
from websocket_rs import WebSocket as connect

# Rest of the code remains unchanged
with connect("ws://localhost:8765") as ws:
    ws.send("Hello")
    response = ws.recv()
```

### Graceful Fallback Strategy

```python
# Use high-performance version if available, fallback to native
try:
    from websocket_rs import WebSocket
    use_rust = True
except ImportError:
    from websockets.sync.client import connect as WebSocket
    use_rust = False
    print("Using fallback Python implementation")

# Code remains the same
ws = WebSocket("ws://localhost:8765")
if use_rust:
    ws.connect()  # Rust version requires explicit connect
# ... rest of the code is identical
```

## API Documentation

### Standard API (Compatible with Python websockets)

| Method | Description | Example |
|------|------|------|
| `WebSocket(url)` | Create WebSocket client | `ws = WebSocket("ws://localhost:8765")` |
| `connect()` | Establish connection | `ws.connect()` |
| `send(message)` | Send message (str or bytes) | `ws.send("Hello")` |
| `recv()` | Receive message | `msg = ws.recv()` |
| `receive()` | Alias for recv | `msg = ws.receive()` |
| `close()` | Close connection | `ws.close()` |
| `is_connected` | Check connection status (property) | `if ws.is_connected:` |

### Extended API (Performance Optimizations)

| Method | Description | Example |
|------|------|------|
| `send_batch(messages)` | Send multiple messages in batch | `ws.send_batch(["msg1", "msg2"])` |
| `receive_batch(count)` | Receive specified number of messages | `msgs = ws.receive_batch(10)` |

### Parameters

```python
WebSocket(
    url: str,                    # WebSocket server URL
    connect_timeout: float = 30, # Connection timeout (seconds)
    receive_timeout: float = 30  # Receive timeout (seconds)
)
```

## Running Tests and Benchmarks
>>>>>>> a37086cf

```bash
# Run API compatibility tests
python tests/test_compatibility.py

<<<<<<< HEAD
# Run comprehensive benchmarks (RR + Pipelined)
python tests/benchmark_server_timestamp.py

# Run optimized benchmarks
python tests/benchmark_optimized.py
```

## 🛠️ Development

### Local Development with uv (Recommended)

```bash
# Install uv (if not already installed)
curl -LsSf https://astral.sh/uv/install.sh | sh

# Setup development environment
make install  # Creates venv and installs dependencies

# Build and test
make dev      # Development build
make test     # Run tests
make bench    # Run benchmarks

# Or manually with uv
uv venv
source .venv/bin/activate
uv pip install -e ".[dev]"
maturin develop --release
```

=======
# Run performance benchmarks
python tests/benchmark_optimized.py

# Run latency tests
python tests/benchmark_latency.py
```

## Development

### Project Structure

```
websocket-rs/
├── src/
│   └── lib.rs              # Rust implementation
├── tests/
│   ├── benchmark_optimized.py  # Performance tests
│   ├── benchmark_latency.py    # Latency tests
│   └── test_compatibility.py   # API compatibility tests
├── Cargo.toml              # Rust dependencies
├── pyproject.toml          # Python packaging config
└── README.md
```

### Local Development with uv (Recommended)

```bash
# Install uv (if not already installed)
curl -LsSf https://astral.sh/uv/install.sh | sh

# Setup development environment
make install  # Creates venv and installs dependencies

# Build and test
make dev      # Development build
make test     # Run tests
make bench    # Run benchmarks

# Or manually with uv
uv venv
source .venv/bin/activate
uv pip install -e ".[dev]"
maturin develop --release
```

>>>>>>> a37086cf
### Traditional Development (pip)

```bash
# Install development dependencies
pip install maturin pytest websockets

<<<<<<< HEAD
# Development mode (fast iteration)
maturin develop

# Release mode (best performance)
maturin develop --release

# Watch mode (auto-recompile)
maturin develop --release --watch
```

## 📐 Technical Architecture

### Why Rust for WebSockets?

1. **Zero-cost abstractions**: Rust's async/await compiles to efficient state machines
2. **Tokio runtime**: Work-stealing scheduler optimized for I/O-bound tasks
3. **No GIL**: True parallelism for concurrent operations
4. **Memory safety**: No segfaults, data races, or memory leaks

### Performance Trade-offs

**Request-Response Mode:**
- ❌ PyO3 FFI overhead on every call
- ❌ Dual runtime coordination (asyncio + Tokio)
- ✅ Still competitive with pure Python sync
- ✅ Better than Python async for large messages

**Pipelined Mode:**
- ✅ FFI overhead amortized across batch
- ✅ Tokio's concurrency advantages shine
- ✅ No GIL blocking
- ✅ Significant speedup over all Python alternatives

## 🐛 Troubleshooting

### Compilation Issues

```bash
# Check Rust version
rustc --version  # Requires >= 1.70

# Clean and rebuild
cargo clean
maturin develop --release

# Verbose mode
maturin develop --release -v
```

### Runtime Issues

- **TimeoutError**: Increase `connect_timeout` parameter
- **Module not found**: Run `maturin develop` first
- **Connection refused**: Check if server is running
- **Performance not as expected**: Ensure using `--release` build

## 🤝 Contributing

Contributions welcome! Please ensure:

1. All tests pass
2. API compatibility is maintained
3. Performance benchmarks included
4. Documentation updated

## 📄 License

MIT License - See [LICENSE](LICENSE)

## 🙏 Acknowledgments

- [PyO3](https://github.com/PyO3/pyo3) - Rust Python bindings
- [Tokio](https://tokio.rs/) - Async runtime
- [tokio-tungstenite](https://github.com/snapview/tokio-tungstenite) - WebSocket implementation
- [websockets](https://github.com/python-websockets/websockets) - Python WebSocket library
- [picows](https://github.com/tarasko/picows) - High-performance Python WebSocket client

## 📚 Further Reading

- [Why Rust async is fast](https://tokio.rs/tokio/tutorial)
- [PyO3 performance guide](https://pyo3.rs/main/doc/pyo3/performance)
- [WebSocket protocol RFC 6455](https://datatracker.ietf.org/doc/html/rfc6455)
=======
# Development mode compilation (fast iteration)
maturin develop

# Release mode compilation (best performance)
maturin develop --release

# Watch mode (auto-recompile on file changes)
maturin develop --release --watch
```

### Building for Different Python Versions

```bash
# Specify Python interpreter
maturin build --release --interpreter python3.12
maturin build --release --interpreter python3.13
maturin build --release --interpreter python3.14

# Build universal wheel (abi3)
maturin build --release --abi3-py312
```

## Performance Optimization Principles

1. **Rust + Tokio**: Zero-cost abstractions + efficient async runtime
2. **Reduced FFI Overhead**: Batch operations minimize cross-language calls
3. **Memory Optimization**: Copy-on-Write reduces copying
4. **RwLock**: Allows multiple concurrent reads
5. **Dedicated Thread Pool**: Doesn't block Python main thread

## Use Cases

### ✅ Recommended Scenarios
- High-frequency trading systems
- Real-time data stream processing
- Large message transmission (>8KB)
- Batch message processing
- Low-latency applications

### ⚠️ May Not Be Necessary
- Simple low-frequency communication
- Small messages with very low frequency
- Prototype development phase

## Troubleshooting

### Compilation Issues

```bash
# Check Rust version
rustc --version  # Requires >= 1.70

# Clean and rebuild
cargo clean
maturin develop --release

# Use verbose mode for details
maturin develop --release -v
```

### Runtime Issues

- **TimeoutError**: Increase `connect_timeout` parameter
- **Module not found**: Ensure `maturin develop` has been executed
- **Connection refused**: Check if server is running

## Contributing

Contributions welcome! Please ensure:

1. All tests pass
2. API compatibility is maintained
3. Performance is verified with benchmarks
4. Documentation is updated

## License

MIT License - See [LICENSE](LICENSE)

## Acknowledgments

- [PyO3](https://github.com/PyO3/pyo3) - Rust Python bindings
- [Tokio](https://tokio.rs/) - Async runtime
- [tokio-tungstenite](https://github.com/snapview/tokio-tungstenite) - WebSocket implementation
>>>>>>> a37086cf
<|MERGE_RESOLUTION|>--- conflicted
+++ resolved
@@ -4,7 +4,8 @@
 [![Release](https://github.com/coseto6125/websocket-rs/actions/workflows/release.yml/badge.svg)](https://github.com/coseto6125/websocket-rs/actions/workflows/release.yml)
 [![License: MIT](https://img.shields.io/badge/License-MIT-yellow.svg)](https://opensource.org/licenses/MIT)
 
-<<<<<<< HEAD
+[English](README.md) | [繁體中文](README.zh-TW.md)
+
 High-performance WebSocket client implementation in Rust with Python bindings. Provides both sync and async APIs with optional compatibility layer for `websockets` library.
 
 ## 🎯 Performance Overview
@@ -205,218 +206,8 @@
 | `close()` | Close connection | `ws.close()` |
 
 ### Connection Parameters
-=======
-A high-performance WebSocket client implemented in Rust with Python bindings. Fully compatible with Python `websockets` API while providing significant performance improvements.
-
-## 🚀 Quick Start
-
-```bash
-# Install
-uv pip install git+https://github.com/coseto6125/websocket-rs.git
-
-# Use in your code - Zero changes needed!
-```
 
 ```python
-import websocket_rs
-websocket_rs.enable_monkeypatch()  # Enable acceleration
-
-# Your existing WebSocket code runs 1.5-5x faster automatically!
-import websockets.sync.client
-with websockets.sync.client.connect("ws://localhost:8765") as ws:
-    ws.send("Hello")
-    print(ws.recv())
-```
-
-## Features
-
-- 🔥 **1.5-5x faster than native Python** (single messages)
-- 🚄 **10-17x performance boost for batch operations**
-- 🔄 **100% API compatible** with Python `websockets` module
-- 🎯 **Zero-code-change acceleration** via monkeypatch
-- 🦀 Efficient async I/O using Rust + Tokio
-- 🔒 Thread-safe with concurrent operation support
-- 💾 Optimized memory usage (zero-copy optimizations)
-- 🔧 Multiple patching strategies (global, context, decorator, environment variable)
-
-## Performance Comparison
-
-Based on actual test results (test scripts in `tests/` directory):
-
-### Single Message Latency (RTT)
-
-| Message Size | Python websockets | websocket-rs | Performance Gain |
-|---------|------------------|--------------|------------|
-| 1 KB    | 0.258 ms        | 0.155 ms     | **1.66x** |
-| 8 KB    | 0.279 ms        | 0.141 ms     | **1.98x** |
-| 32 KB   | 0.495 ms        | 0.141 ms     | **3.51x** |
-| 64 KB   | 0.801 ms        | 0.161 ms     | **4.98x** |
-
-### Batch Operations Throughput
-
-| Batch Size | 1 KB | 8 KB | 32 KB | 64 KB |
-|---------|------|------|-------|-------|
-| Batch(10) | **8.88x** | **7.57x** | **9.92x** | **10.20x** |
-| Batch(100) | **17.66x** | **11.13x** | **12.44x** | **13.76x** |
-
-*Test environment: WSL2 Ubuntu, Python 3.13, local echo server*
-
-## Installation
-
-### Option 1: Using uv (Fastest & Simplest) 🚀
-
-```bash
-# Install latest version
-uv pip install git+https://github.com/coseto6125/websocket-rs.git
-
-# Or specify a version tag
-uv pip install git+https://github.com/coseto6125/websocket-rs.git@v0.2.0
-
-# Or specify a branch
-uv pip install git+https://github.com/coseto6125/websocket-rs.git@main
-
-# Add to pyproject.toml
-uv add git+https://github.com/coseto6125/websocket-rs.git
-```
-
-### Option 2: Using Pre-built Wheels (from GitHub Releases)
-
-```bash
-# Install with uv directly from GitHub Release
-uv pip install https://github.com/coseto6125/websocket-rs/releases/download/v0.2.0/websocket_rs-0.2.0-cp312-abi3-linux_x86_64.whl
-
-# Or using pip
-pip install https://github.com/coseto6125/websocket-rs/releases/download/v0.2.0/websocket_rs-0.2.0-cp312-abi3-linux_x86_64.whl
-
-# Auto-select appropriate wheel (requires setup)
-pip install websocket-rs --index-url https://github.com/coseto6125/websocket-rs/releases/download/latest/
-```
-
-### Option 3: From PyPI (if published)
-
-```bash
-# Using uv
-uv pip install websocket-rs
-
-# Using pip
-pip install websocket-rs
-```
-
-### Option 4: Build from Source
-
-#### Prerequisites
-- Python 3.12+
-- Rust 1.70+ (if not installed, visit [rustup.rs](https://rustup.rs/))
-
-#### Auto-compile with pip/uv
-
-```bash
-# pip will automatically call maturin to compile
-pip install git+https://github.com/coseto6125/websocket-rs.git
-
-# Or using uv (faster)
-uv pip install git+https://github.com/coseto6125/websocket-rs.git
-```
-
-#### Manual Compilation
-
-```bash
-# 1. Clone repository
-git clone https://github.com/coseto6125/websocket-rs.git
-cd websocket-rs
-
-# 2. Build with maturin
-pip install maturin
-maturin develop --release
-
-# Or build wheel
-maturin build --release
-pip install target/wheels/*.whl
-```
-
-### Option 5: Development Environment Setup
-
-```bash
-# Using uv (recommended)
-git clone https://github.com/coseto6125/websocket-rs.git
-cd websocket-rs
-uv venv
-source .venv/bin/activate  # Linux/macOS
-uv pip install maturin
-maturin develop --release
-
-# Or using traditional pip
-python -m venv .venv
-source .venv/bin/activate
-pip install maturin
-maturin develop --release
-```
-
-### Using in pyproject.toml
-
-```toml
-[project]
-dependencies = [
-    # Install from GitHub
-    "websocket-rs @ git+https://github.com/coseto6125/websocket-rs.git@main",
-    # Or from pre-built wheel URL
-    "websocket-rs @ https://github.com/coseto6125/websocket-rs/releases/download/v0.2.0/websocket_rs-0.2.0-cp312-abi3-linux_x86_64.whl",
-]
-
-# Using uv
-[tool.uv]
-dependencies = [
-    "websocket-rs @ git+https://github.com/coseto6125/websocket-rs.git",
-]
-```
-
-## Usage
-
-### 🎯 Monkeypatch - Zero Code Changes Required!
-
-The most powerful feature of websocket-rs is the ability to accelerate existing WebSocket code without any modifications. Just import and enable monkeypatch, and all WebSocket operations automatically use our Rust implementation:
-
-```python
-# Add this at the start of your application
-import websocket_rs
-websocket_rs.enable_monkeypatch()
-
-# Now ALL WebSocket code uses websocket-rs automatically!
-import websockets.sync.client
-
-# This uses websocket-rs under the hood - no code changes needed!
-with websockets.sync.client.connect("ws://localhost:8765") as ws:
-    ws.send("Hello")
-    print(ws.recv())
-    # Enjoying 1.5-5x speedup with zero code changes!
-```
-
-#### Why Use Monkeypatch?
-
-- **Zero Migration Cost**: No need to rewrite existing code
-- **Instant Performance**: Get 1.5-5x speedup immediately
-- **Risk-Free Testing**: Easy to enable/disable for A/B testing
-- **Library Compatible**: Works with any code using `websockets` or `websocket-client`
-- **Production Ready**: Can be enabled via environment variable for different deployments
-
-#### Monkeypatch Methods
-
-1. **Global Enable (Recommended)**
-```python
-import websocket_rs
-websocket_rs.enable_monkeypatch()  # Enable for entire application
-```
-
-2. **Environment Variable**
-```bash
-export WEBSOCKET_RS_AUTO_PATCH=1
-python your_app.py  # Automatically uses websocket-rs
-```
->>>>>>> a37086cf
-
-3. **Context Manager (Temporary)**
-```python
-<<<<<<< HEAD
 connect(
     url: str,                    # WebSocket server URL
     connect_timeout: float = 30, # Connection timeout (seconds)
@@ -485,149 +276,11 @@
 ```
 
 ## 🧪 Running Tests and Benchmarks
-=======
-from websocket_rs.patch import patch_context
-
-with patch_context():
-    # WebSocket libraries use websocket-rs here
-    import websockets.sync.client
-    ws = websockets.sync.client.connect(url)
-
-# Original implementation restored outside
-```
-
-4. **Decorator (Function-level)**
-```python
-from websocket_rs.auto_patch import use_websocket_rs
-
-@use_websocket_rs
-def my_function():
-    # This function uses websocket-rs for all WebSocket operations
-    import websockets.sync.client
-    with websockets.sync.client.connect(url) as ws:
-        ws.send("Fast!")
-```
-
-5. **Manual Patching**
-```python
-from websocket_rs.patch import patch_all, unpatch_all
-
-patch_all()  # Apply patches
-# ... your code ...
-unpatch_all()  # Restore originals
-```
-
-### Basic Usage (Same as Python websockets)
-
-```python
-from websocket_rs import WebSocket
-
-# Synchronous usage
-ws = WebSocket("ws://localhost:8765")
-ws.connect()
-ws.send("Hello, World!")
-response = ws.recv()
-print(response)
-ws.close()
-
-# Using Context Manager
-with WebSocket("ws://localhost:8765") as ws:
-    ws.send("Hello")
-    print(ws.recv())
-```
-
-### Batch Operations (High-Performance Extension)
-
-```python
-from websocket_rs import WebSocket
-
-ws = WebSocket("ws://localhost:8765")
-ws.connect()
-
-# Batch send - 10-17x faster than sending one by one
-messages = ["msg1", "msg2", "msg3", "msg4", "msg5"]
-ws.send_batch(messages)
-
-# Batch receive
-responses = ws.receive_batch(5)
-print(responses)
-
-ws.close()
-```
-
-### As Drop-in Replacement
-
-```python
-# Original code
-# from websockets.sync.client import connect
-
-# Change to
-from websocket_rs import WebSocket as connect
-
-# Rest of the code remains unchanged
-with connect("ws://localhost:8765") as ws:
-    ws.send("Hello")
-    response = ws.recv()
-```
-
-### Graceful Fallback Strategy
-
-```python
-# Use high-performance version if available, fallback to native
-try:
-    from websocket_rs import WebSocket
-    use_rust = True
-except ImportError:
-    from websockets.sync.client import connect as WebSocket
-    use_rust = False
-    print("Using fallback Python implementation")
-
-# Code remains the same
-ws = WebSocket("ws://localhost:8765")
-if use_rust:
-    ws.connect()  # Rust version requires explicit connect
-# ... rest of the code is identical
-```
-
-## API Documentation
-
-### Standard API (Compatible with Python websockets)
-
-| Method | Description | Example |
-|------|------|------|
-| `WebSocket(url)` | Create WebSocket client | `ws = WebSocket("ws://localhost:8765")` |
-| `connect()` | Establish connection | `ws.connect()` |
-| `send(message)` | Send message (str or bytes) | `ws.send("Hello")` |
-| `recv()` | Receive message | `msg = ws.recv()` |
-| `receive()` | Alias for recv | `msg = ws.receive()` |
-| `close()` | Close connection | `ws.close()` |
-| `is_connected` | Check connection status (property) | `if ws.is_connected:` |
-
-### Extended API (Performance Optimizations)
-
-| Method | Description | Example |
-|------|------|------|
-| `send_batch(messages)` | Send multiple messages in batch | `ws.send_batch(["msg1", "msg2"])` |
-| `receive_batch(count)` | Receive specified number of messages | `msgs = ws.receive_batch(10)` |
-
-### Parameters
-
-```python
-WebSocket(
-    url: str,                    # WebSocket server URL
-    connect_timeout: float = 30, # Connection timeout (seconds)
-    receive_timeout: float = 30  # Receive timeout (seconds)
-)
-```
-
-## Running Tests and Benchmarks
->>>>>>> a37086cf
 
 ```bash
 # Run API compatibility tests
 python tests/test_compatibility.py
 
-<<<<<<< HEAD
 # Run comprehensive benchmarks (RR + Pipelined)
 python tests/benchmark_server_timestamp.py
 
@@ -658,60 +311,12 @@
 maturin develop --release
 ```
 
-=======
-# Run performance benchmarks
-python tests/benchmark_optimized.py
-
-# Run latency tests
-python tests/benchmark_latency.py
-```
-
-## Development
-
-### Project Structure
-
-```
-websocket-rs/
-├── src/
-│   └── lib.rs              # Rust implementation
-├── tests/
-│   ├── benchmark_optimized.py  # Performance tests
-│   ├── benchmark_latency.py    # Latency tests
-│   └── test_compatibility.py   # API compatibility tests
-├── Cargo.toml              # Rust dependencies
-├── pyproject.toml          # Python packaging config
-└── README.md
-```
-
-### Local Development with uv (Recommended)
-
-```bash
-# Install uv (if not already installed)
-curl -LsSf https://astral.sh/uv/install.sh | sh
-
-# Setup development environment
-make install  # Creates venv and installs dependencies
-
-# Build and test
-make dev      # Development build
-make test     # Run tests
-make bench    # Run benchmarks
-
-# Or manually with uv
-uv venv
-source .venv/bin/activate
-uv pip install -e ".[dev]"
-maturin develop --release
-```
-
->>>>>>> a37086cf
 ### Traditional Development (pip)
 
 ```bash
 # Install development dependencies
 pip install maturin pytest websockets
 
-<<<<<<< HEAD
 # Development mode (fast iteration)
 maturin develop
 
@@ -793,90 +398,4 @@
 
 - [Why Rust async is fast](https://tokio.rs/tokio/tutorial)
 - [PyO3 performance guide](https://pyo3.rs/main/doc/pyo3/performance)
-- [WebSocket protocol RFC 6455](https://datatracker.ietf.org/doc/html/rfc6455)
-=======
-# Development mode compilation (fast iteration)
-maturin develop
-
-# Release mode compilation (best performance)
-maturin develop --release
-
-# Watch mode (auto-recompile on file changes)
-maturin develop --release --watch
-```
-
-### Building for Different Python Versions
-
-```bash
-# Specify Python interpreter
-maturin build --release --interpreter python3.12
-maturin build --release --interpreter python3.13
-maturin build --release --interpreter python3.14
-
-# Build universal wheel (abi3)
-maturin build --release --abi3-py312
-```
-
-## Performance Optimization Principles
-
-1. **Rust + Tokio**: Zero-cost abstractions + efficient async runtime
-2. **Reduced FFI Overhead**: Batch operations minimize cross-language calls
-3. **Memory Optimization**: Copy-on-Write reduces copying
-4. **RwLock**: Allows multiple concurrent reads
-5. **Dedicated Thread Pool**: Doesn't block Python main thread
-
-## Use Cases
-
-### ✅ Recommended Scenarios
-- High-frequency trading systems
-- Real-time data stream processing
-- Large message transmission (>8KB)
-- Batch message processing
-- Low-latency applications
-
-### ⚠️ May Not Be Necessary
-- Simple low-frequency communication
-- Small messages with very low frequency
-- Prototype development phase
-
-## Troubleshooting
-
-### Compilation Issues
-
-```bash
-# Check Rust version
-rustc --version  # Requires >= 1.70
-
-# Clean and rebuild
-cargo clean
-maturin develop --release
-
-# Use verbose mode for details
-maturin develop --release -v
-```
-
-### Runtime Issues
-
-- **TimeoutError**: Increase `connect_timeout` parameter
-- **Module not found**: Ensure `maturin develop` has been executed
-- **Connection refused**: Check if server is running
-
-## Contributing
-
-Contributions welcome! Please ensure:
-
-1. All tests pass
-2. API compatibility is maintained
-3. Performance is verified with benchmarks
-4. Documentation is updated
-
-## License
-
-MIT License - See [LICENSE](LICENSE)
-
-## Acknowledgments
-
-- [PyO3](https://github.com/PyO3/pyo3) - Rust Python bindings
-- [Tokio](https://tokio.rs/) - Async runtime
-- [tokio-tungstenite](https://github.com/snapview/tokio-tungstenite) - WebSocket implementation
->>>>>>> a37086cf
+- [WebSocket protocol RFC 6455](https://datatracker.ietf.org/doc/html/rfc6455)